--- conflicted
+++ resolved
@@ -113,13 +113,8 @@
                 qu,
             ) = args
 
-<<<<<<< HEAD
-            K = -jsc.linalg.solve(Quu_reg, Qub, sym_pos=True)
-            kff = -jsc.linalg.solve(Quu_reg, qu, sym_pos=True)
-=======
-            K = -jsc.linalg.solve(Quu_reg, Qux_reg, assume_a='pos')
+            K = -jsc.linalg.solve(Quu_reg, Qub, assume_a='pos')
             kff = -jsc.linalg.solve(Quu_reg, qu, assume_a='pos')
->>>>>>> fee0085b
 
             Vbb = symmetrize(Qbb + Qub.T @ K)
             vb = qb + Qub.T @ kff
